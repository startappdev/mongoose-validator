--- conflicted
+++ resolved
@@ -1,11 +1,7 @@
 {
 	"name": "mongoose-validator",
 	"description": "Validators for mongoose models utilising validator.js",
-<<<<<<< HEAD
 	"version": "1.2.6",
-=======
-	"version": "1.2.5",
->>>>>>> e167da42
 	"author": {
 		"name": "Lee Powell",
 		"email": "lee@leepowell.co.uk",
@@ -22,12 +18,9 @@
 	"main": "./lib/mongoose-validator",
 	"scripts": {
 		"test": "mocha -R list",
-<<<<<<< HEAD
 		"preversion": "npm test",
-		"postversion": "git push && git push --tags"
-=======
+		"postversion": "git push && git push --tags",
 		"docs": "jsdoc lib/mongoose-validator.js -d ./docs/"
->>>>>>> e167da42
 	},
 	"engines": {
 		"node": "*"
@@ -40,15 +33,6 @@
 		"schema"
 	],
 	"dependencies": {
-<<<<<<< HEAD
-		"underscore": "^1.8.3",
-		"validator": "^4.0.2"
-	},
-	"devDependencies": {
-		"mongoose": "^4.0.5",
-		"mocha": "^2.2.5",
-		"should": "^6.0.3"
-=======
 		"is": "^3.2.1",
 		"mocha": "^3.4.1"
 	},
@@ -57,7 +41,6 @@
 		"mongoose": "^4.10.0",
 		"should": "^11.2.1",
 		"validator": "^7.0.0"
->>>>>>> e167da42
 	},
 	"contributors": [{
 			"name": "Francesco Pasqua",
